/*
 * Licensed to the Apache Software Foundation (ASF) under one or more
 * contributor license agreements.  See the NOTICE file distributed with
 * this work for additional information regarding copyright ownership.
 * The ASF licenses this file to You under the Apache License, Version 2.0
 * (the "License"); you may not use this file except in compliance with
 * the License.  You may obtain a copy of the License at
 *
 *     http://www.apache.org/licenses/LICENSE-2.0
 *
 * Unless required by applicable law or agreed to in writing, software
 * distributed under the License is distributed on an "AS IS" BASIS,
 * WITHOUT WARRANTIES OR CONDITIONS OF ANY KIND, either express or implied.
 * See the License for the specific language governing permissions and
 * limitations under the License.
 */
package org.apache.dubbo.registry.client;

import org.apache.dubbo.common.URL;
import org.apache.dubbo.common.config.configcenter.DynamicConfiguration;
import org.apache.dubbo.common.extension.ExtensionLoader;
import org.apache.dubbo.common.logger.Logger;
import org.apache.dubbo.common.logger.LoggerFactory;
import org.apache.dubbo.common.utils.Assert;
import org.apache.dubbo.common.utils.CollectionUtils;
import org.apache.dubbo.common.utils.NetUtils;
import org.apache.dubbo.registry.AddressListener;
import org.apache.dubbo.registry.Constants;
import org.apache.dubbo.registry.ProviderFirstParams;
import org.apache.dubbo.registry.integration.AbstractConfiguratorListener;
import org.apache.dubbo.registry.integration.DynamicDirectory;
import org.apache.dubbo.rpc.Invoker;
import org.apache.dubbo.rpc.Protocol;
import org.apache.dubbo.rpc.RpcContext;
import org.apache.dubbo.rpc.RpcServiceContext;
import org.apache.dubbo.rpc.cluster.Configurator;
import org.apache.dubbo.rpc.cluster.RouterChain;
import org.apache.dubbo.rpc.cluster.router.state.BitList;
import org.apache.dubbo.rpc.model.ModuleModel;

import java.util.ArrayList;
import java.util.Collections;
import java.util.HashSet;
import java.util.LinkedHashMap;
import java.util.List;
import java.util.Map;
import java.util.Set;
import java.util.concurrent.ConcurrentHashMap;

import static org.apache.dubbo.common.constants.CommonConstants.DISABLED_KEY;
import static org.apache.dubbo.common.constants.CommonConstants.ENABLED_KEY;
import static org.apache.dubbo.common.constants.RegistryConstants.DEFAULT_HASHMAP_LOAD_FACTOR;
import static org.apache.dubbo.common.constants.RegistryConstants.EMPTY_PROTOCOL;
import static org.apache.dubbo.common.constants.RegistryConstants.REGISTRY_TYPE_KEY;
import static org.apache.dubbo.common.constants.RegistryConstants.SERVICE_REGISTRY_TYPE;
import static org.apache.dubbo.registry.Constants.CONFIGURATORS_SUFFIX;
import static org.apache.dubbo.rpc.model.ScopeModelUtil.getModuleModel;

public class ServiceDiscoveryRegistryDirectory<T> extends DynamicDirectory<T> {
    private static final Logger logger = LoggerFactory.getLogger(ServiceDiscoveryRegistryDirectory.class);

    /**
     * instance address to invoker mapping.
     * The initial value is null and the midway may be assigned to null, please use the local variable reference
     */
    private volatile Map<String, Invoker<T>> urlInvokerMap;
    private volatile ReferenceConfigurationListener referenceConfigurationListener;
    private volatile boolean enableConfigurationListen = true;
    private volatile List<URL> originalUrls = null;
    private volatile Map<String, String> overrideQueryMap;
    private final Set<String> providerFirstParams;
    private final ModuleModel moduleModel;

    public ServiceDiscoveryRegistryDirectory(Class<T> serviceType, URL url) {
        super(serviceType, url);
        moduleModel = getModuleModel(url.getScopeModel());

        Set<ProviderFirstParams> providerFirstParams = url.getOrDefaultApplicationModel().getExtensionLoader(ProviderFirstParams.class).getSupportedExtensionInstances();
        if (CollectionUtils.isEmpty(providerFirstParams)) {
            this.providerFirstParams = null;
        } else {
            if (providerFirstParams.size() == 1) {
                this.providerFirstParams = Collections.unmodifiableSet(providerFirstParams.iterator().next().params());
            } else {
                Set<String> params = new HashSet<>();
                for (ProviderFirstParams paramsFilter : providerFirstParams) {
                    if (paramsFilter.params() == null) {
                        break;
                    }
                    params.addAll(paramsFilter.params());
                }
                this.providerFirstParams = Collections.unmodifiableSet(params);
            }
        }

    }

    @Override
    public void subscribe(URL url) {
        if (moduleModel.getModelEnvironment().getConfiguration().convert(Boolean.class, Constants.ENABLE_CONFIGURATION_LISTEN, true)) {
            enableConfigurationListen = true;
            getConsumerConfigurationListener(moduleModel).addNotifyListener(this);
            referenceConfigurationListener = new ReferenceConfigurationListener(this.moduleModel, this, url);
        } else {
            enableConfigurationListen = false;
        }
        super.subscribe(url);
    }

    private ConsumerConfigurationListener getConsumerConfigurationListener(ModuleModel moduleModel) {
        return moduleModel.getBeanFactory().getOrRegisterBean(ConsumerConfigurationListener.class,
            type -> new ConsumerConfigurationListener(moduleModel));
    }

    @Override
    public void unSubscribe(URL url) {
        super.unSubscribe(url);
        this.originalUrls = null;
        if (moduleModel.getModelEnvironment().getConfiguration().convert(Boolean.class, Constants.ENABLE_CONFIGURATION_LISTEN, true)) {
            getConsumerConfigurationListener(moduleModel).removeNotifyListener(this);
            referenceConfigurationListener.stop();
        }
    }

    @Override
    public void buildRouterChain(URL url) {
        this.setRouterChain(RouterChain.buildChain(getInterface(), url.addParameter(REGISTRY_TYPE_KEY, SERVICE_REGISTRY_TYPE)));
    }

    @Override
    public synchronized void notify(List<URL> instanceUrls) {
        if (isDestroyed()) {
            return;
        }
        // Set the context of the address notification thread.
        RpcServiceContext.setRpcContext(getConsumerUrl());

        //  3.x added for extend URL address
        ExtensionLoader<AddressListener> addressListenerExtensionLoader = getUrl().getOrDefaultModuleModel().getExtensionLoader(AddressListener.class);
        List<AddressListener> supportedListeners = addressListenerExtensionLoader.getActivateExtension(getUrl(), (String[]) null);
        if (supportedListeners != null && !supportedListeners.isEmpty()) {
            for (AddressListener addressListener : supportedListeners) {
                instanceUrls = addressListener.notify(instanceUrls, getConsumerUrl(), this);
            }
        }

        refreshOverrideAndInvoker(instanceUrls);
    }

    // RefreshOverrideAndInvoker will be executed by registryCenter and configCenter, so it should be synchronized.
    private synchronized void refreshOverrideAndInvoker(List<URL> instanceUrls) {
        // mock zookeeper://xxx?mock=return null
        refreshInvoker(instanceUrls);
    }

    private InstanceAddressURL overrideWithConfigurator(InstanceAddressURL providerUrl) {
        // override url with configurator from "app-name.configurators"
        providerUrl = overrideWithConfigurators(getConsumerConfigurationListener(moduleModel).getConfigurators(), providerUrl);

        // override url with configurator from configurators from "service-name.configurators"
        if (referenceConfigurationListener != null) {
            providerUrl = overrideWithConfigurators(referenceConfigurationListener.getConfigurators(), providerUrl);
        }

        return providerUrl;
    }

    private InstanceAddressURL overrideWithConfigurators(List<Configurator> configurators, InstanceAddressURL url) {
        if (CollectionUtils.isNotEmpty(configurators)) {
            // wrap url
            OverrideInstanceAddressURL overrideInstanceAddressURL = new OverrideInstanceAddressURL(url);
            if (overrideQueryMap != null) {
                // override app-level configs
                overrideInstanceAddressURL = (OverrideInstanceAddressURL) overrideInstanceAddressURL.addParameters(overrideQueryMap);
            }
            for (Configurator configurator : configurators) {
                overrideInstanceAddressURL = (OverrideInstanceAddressURL) configurator.configure(overrideInstanceAddressURL);
            }
            return overrideInstanceAddressURL;
        }
        return url;
    }

    @Override
    public boolean isServiceDiscovery() {
        return true;
    }

    /**
     * This implementation makes sure all application names related to serviceListener received address notification.
     * <p>
     * FIXME, make sure deprecated "interface-application" mapping item be cleared in time.
     */
    @Override
    public boolean isNotificationReceived() {
        return serviceListener == null || serviceListener.isDestroyed()
            || serviceListener.getAllInstances().size() == serviceListener.getServiceNames().size();
    }

    private void refreshInvoker(List<URL> invokerUrls) {
        Assert.notNull(invokerUrls, "invokerUrls should not be null, use EMPTY url to clear current addresses.");
        this.originalUrls = invokerUrls;

        if (invokerUrls.size() == 1 && EMPTY_PROTOCOL.equals(invokerUrls.get(0).getProtocol())) {
            logger.warn("Received url with EMPTY protocol, will clear all available addresses.");
            this.forbidden = true; // Forbid to access
            routerChain.setInvokers(BitList.emptyList());
            destroyAllInvokers(); // Close all invokers
        } else {
            this.forbidden = false; // Allow accessing
<<<<<<< HEAD
=======
            if (CollectionUtils.isEmpty(invokerUrls)) {
                logger.warn("Received empty url list, will ignore for protection purpose.");
                return;
            }
>>>>>>> 32a083cf

            // use local reference to avoid NPE as this.urlInvokerMap will be set null concurrently at destroyAllInvokers().
            Map<String, Invoker<T>> localUrlInvokerMap = this.urlInvokerMap;
            // can't use local reference as oldUrlInvokerMap's mappings might be removed directly at toInvokers().
            Map<String, Invoker<T>> oldUrlInvokerMap = null;
            if (localUrlInvokerMap != null) {
                // the initial capacity should be set greater than the maximum number of entries divided by the load factor to avoid resizing.
                oldUrlInvokerMap = new LinkedHashMap<>(Math.round(1 + localUrlInvokerMap.size() / DEFAULT_HASHMAP_LOAD_FACTOR));
                localUrlInvokerMap.forEach(oldUrlInvokerMap::put);
            }
            Map<String, Invoker<T>> newUrlInvokerMap = toInvokers(oldUrlInvokerMap, invokerUrls);// Translate url list to Invoker map
            logger.info("Refreshed invoker size " + newUrlInvokerMap.size());

            if (CollectionUtils.isEmptyMap(newUrlInvokerMap)) {
                logger.error(new IllegalStateException("Cannot create invokers from url address list (total " + invokerUrls.size() + ")"));
                return;
            }
            List<Invoker<T>> newInvokers = Collections.unmodifiableList(new ArrayList<>(newUrlInvokerMap.values()));
            this.setInvokers(multiGroup ? new BitList<>(toMergeInvokerList(newInvokers)) : new BitList<>(newInvokers));
            // pre-route and build cache
            routerChain.setInvokers(this.getInvokers());
            this.urlInvokerMap = newUrlInvokerMap;

            if (oldUrlInvokerMap != null) {
                try {
                    destroyUnusedInvokers(oldUrlInvokerMap, newUrlInvokerMap); // Close the unused Invoker
                } catch (Exception e) {
                    logger.warn("destroyUnusedInvokers error. ", e);
                }
            }
        }

        // notify invokers refreshed
        this.invokersChanged();
    }

    /**
     * Turn urls into invokers, and if url has been referred, will not re-reference.
     * the items that will be put into newUrlInvokeMap will be removed from oldUrlInvokerMap.
     *
     * @param oldUrlInvokerMap it might be modified during the process.
     * @param urls
     * @return invokers
     */
    private Map<String, Invoker<T>> toInvokers(Map<String, Invoker<T>> oldUrlInvokerMap, List<URL> urls) {
        Map<String, Invoker<T>> newUrlInvokerMap = new ConcurrentHashMap<>(urls == null ? 1 : (int) (urls.size() / 0.75f + 1));
        if (urls == null || urls.isEmpty()) {
            return newUrlInvokerMap;
        }
        for (URL url : urls) {
            InstanceAddressURL instanceAddressURL = (InstanceAddressURL) url;
            if (EMPTY_PROTOCOL.equals(instanceAddressURL.getProtocol())) {
                continue;
            }
            if (!getUrl().getOrDefaultFrameworkModel().getExtensionLoader(Protocol.class).hasExtension(instanceAddressURL.getProtocol())) {
                logger.error(new IllegalStateException("Unsupported protocol " + instanceAddressURL.getProtocol() +
                    " in notified url: " + instanceAddressURL + " from registry " + getUrl().getAddress() +
                    " to consumer " + NetUtils.getLocalHost() + ", supported protocol: " +
                    getUrl().getOrDefaultFrameworkModel().getExtensionLoader(Protocol.class).getSupportedExtensions()));
                continue;
            }

            instanceAddressURL.setProviderFirstParams(providerFirstParams);

            // Override provider urls if needed
            if (enableConfigurationListen) {
                instanceAddressURL = overrideWithConfigurator(instanceAddressURL);
            }

            Invoker<T> invoker = oldUrlInvokerMap == null ? null : oldUrlInvokerMap.get(instanceAddressURL.getAddress());
            if (invoker == null || urlChanged(invoker, instanceAddressURL)) { // Not in the cache, refer again
                try {
                    boolean enabled;
                    if (instanceAddressURL.hasParameter(DISABLED_KEY)) {
                        enabled = !instanceAddressURL.getParameter(DISABLED_KEY, false);
                    } else {
                        enabled = instanceAddressURL.getParameter(ENABLED_KEY, true);
                    }
                    if (enabled) {
                        invoker = protocol.refer(serviceType, instanceAddressURL);
                    }
                } catch (Throwable t) {
                    logger.error("Failed to refer invoker for interface:" + serviceType + ",url:(" + instanceAddressURL + ")" + t.getMessage(), t);
                }
                if (invoker != null) { // Put new invoker in cache
                    newUrlInvokerMap.put(instanceAddressURL.getAddress(), invoker);
                }
            } else {
                newUrlInvokerMap.put(instanceAddressURL.getAddress(), invoker);
                oldUrlInvokerMap.remove(instanceAddressURL.getAddress(), invoker);
            }
        }
        return newUrlInvokerMap;
    }

    private boolean urlChanged(Invoker<T> invoker, InstanceAddressURL newURL) {
        InstanceAddressURL oldURL = (InstanceAddressURL) invoker.getUrl();

        if (!newURL.getInstance().equals(oldURL.getInstance())) {
            return true;
        }

        if (oldURL instanceof OverrideInstanceAddressURL || newURL instanceof OverrideInstanceAddressURL) {
            if(!(oldURL instanceof OverrideInstanceAddressURL && newURL instanceof OverrideInstanceAddressURL)) {
                // sub-class changed
                return true;
            } else {
                if (!((OverrideInstanceAddressURL) oldURL).getOverrideParams().equals(((OverrideInstanceAddressURL) newURL).getOverrideParams())) {
                    return true;
                }
            }
        }

        return !oldURL.getMetadataInfo().getServiceInfo(getConsumerUrl().getProtocolServiceKey())
            .equals(newURL.getMetadataInfo().getServiceInfo(getConsumerUrl().getProtocolServiceKey()));
    }

    private List<Invoker<T>> toMergeInvokerList(List<Invoker<T>> invokers) {
        return invokers;
    }

    /**
     * Close all invokers
     */
    @Override
    protected void destroyAllInvokers() {
        Map<String, Invoker<T>> localUrlInvokerMap = this.urlInvokerMap; // local reference
        if (localUrlInvokerMap != null) {
            for (Invoker<T> invoker : new ArrayList<>(localUrlInvokerMap.values())) {
                try {
                    invoker.destroyAll();
                } catch (Throwable t) {
                    logger.warn("Failed to destroy service " + serviceKey + " to provider " + invoker.getUrl(), t);
                }
            }
            localUrlInvokerMap.clear();
        }

        this.urlInvokerMap = null;
        this.destroyInvokers();
    }

    /**
     * Check whether the invoker in the cache needs to be destroyed
     * If set attribute of url: refer.autodestroy=false, the invokers will only increase without decreasing,there may be a refer leak
     *
     * @param oldUrlInvokerMap
     * @param newUrlInvokerMap
     */
    private void destroyUnusedInvokers(Map<String, Invoker<T>> oldUrlInvokerMap, Map<String, Invoker<T>> newUrlInvokerMap) {
        if (newUrlInvokerMap == null || newUrlInvokerMap.size() == 0) {
            destroyAllInvokers();
            return;
        }

        if (oldUrlInvokerMap == null || oldUrlInvokerMap.size() == 0) {
            return;
        }

        for (Map.Entry<String, Invoker<T>> entry : oldUrlInvokerMap.entrySet()) {
            Invoker<T> invoker = entry.getValue();
            if (invoker != null) {
                try {
                    invoker.destroyAll();
                    if (logger.isDebugEnabled()) {
                        logger.debug("destroy invoker[" + invoker.getUrl() + "] success. ");
                    }
                } catch (Exception e) {
                    logger.warn("destroy invoker[" + invoker.getUrl() + "] failed. " + e.getMessage(), e);
                }
            }
        }
        logger.info(oldUrlInvokerMap.size() + " deprecated invokers deleted.");
    }

    private class ReferenceConfigurationListener extends AbstractConfiguratorListener {
        private final ServiceDiscoveryRegistryDirectory<?> directory;
        private final URL url;

        ReferenceConfigurationListener(ModuleModel moduleModel, ServiceDiscoveryRegistryDirectory<?> directory, URL url) {
            super(moduleModel);
            this.directory = directory;
            this.url = url;
            this.initWith(DynamicConfiguration.getRuleKey(url) + CONFIGURATORS_SUFFIX);
        }

        void stop() {
            this.stopListen(DynamicConfiguration.getRuleKey(url) + CONFIGURATORS_SUFFIX);
        }

        @Override
        protected void notifyOverrides() {
            // to notify configurator/router changes
            if (directory.originalUrls != null) {
                URL backup = RpcContext.getServiceContext().getConsumerUrl();
                RpcContext.getServiceContext().setConsumerUrl(directory.getConsumerUrl());
                directory.refreshOverrideAndInvoker(directory.originalUrls);
                RpcContext.getServiceContext().setConsumerUrl(backup);
            }
        }
    }

    private static class ConsumerConfigurationListener extends AbstractConfiguratorListener {
        private final List<ServiceDiscoveryRegistryDirectory<?>> listeners = new ArrayList<>();

        ConsumerConfigurationListener(ModuleModel moduleModel) {
            super(moduleModel);
        }

        void addNotifyListener(ServiceDiscoveryRegistryDirectory<?> listener) {
            if (listeners.size() == 0) {
                this.initWith(moduleModel.getApplicationModel().getApplicationName() + CONFIGURATORS_SUFFIX);
            }
            this.listeners.add(listener);
        }

        void removeNotifyListener(ServiceDiscoveryRegistryDirectory<?> listener) {
            this.listeners.remove(listener);
            if (listeners.size() == 0) {
                this.stopListen(moduleModel.getApplicationModel().getApplicationName() + CONFIGURATORS_SUFFIX);
            }
        }

        @Override
        protected void notifyOverrides() {
            listeners.forEach(listener -> {
                if (listener.originalUrls != null) {
                    URL backup = RpcContext.getServiceContext().getConsumerUrl();
                    RpcContext.getServiceContext().setConsumerUrl(listener.getConsumerUrl());
                    listener.refreshOverrideAndInvoker(listener.originalUrls);
                    RpcContext.getServiceContext().setConsumerUrl(backup);
                }
            });
        }
    }
}<|MERGE_RESOLUTION|>--- conflicted
+++ resolved
@@ -208,13 +208,10 @@
             destroyAllInvokers(); // Close all invokers
         } else {
             this.forbidden = false; // Allow accessing
-<<<<<<< HEAD
-=======
             if (CollectionUtils.isEmpty(invokerUrls)) {
                 logger.warn("Received empty url list, will ignore for protection purpose.");
                 return;
             }
->>>>>>> 32a083cf
 
             // use local reference to avoid NPE as this.urlInvokerMap will be set null concurrently at destroyAllInvokers().
             Map<String, Invoker<T>> localUrlInvokerMap = this.urlInvokerMap;
