/*
 * Licensed to the Apache Software Foundation (ASF) under one or more
 * contributor license agreements.  See the NOTICE file distributed with
 * this work for additional information regarding copyright ownership.
 * The ASF licenses this file to You under the Apache License, Version 2.0
 * (the "License"); you may not use this file except in compliance with
 * the License.  You may obtain a copy of the License at
 *
 *     http://www.apache.org/licenses/LICENSE-2.0
 *
 * Unless required by applicable law or agreed to in writing, software
 * distributed under the License is distributed on an "AS IS" BASIS,
 * WITHOUT WARRANTIES OR CONDITIONS OF ANY KIND, either express or implied.
 * See the License for the specific language governing permissions and
 * limitations under the License.
 */

package org.apache.dubbo.config;


import org.apache.dubbo.common.utils.StringUtils;
import org.apache.dubbo.config.bootstrap.DubboBootstrap;
import org.apache.dubbo.rpc.model.ApplicationModel;
import org.apache.dubbo.test.check.registrycenter.config.ZookeeperRegistryCenterConfig;

import org.junit.jupiter.api.AfterEach;
import org.junit.jupiter.api.Assertions;
import org.junit.jupiter.api.BeforeEach;
import org.junit.jupiter.api.Test;

import java.util.Arrays;
import java.util.Collection;
import java.util.LinkedHashMap;
import java.util.Map;

import static org.apache.dubbo.remoting.Constants.CLIENT_KEY;

public class ConfigCenterConfigTest {

    @BeforeEach
    public void setUp() {
        DubboBootstrap.reset();
    }

    @AfterEach
    public void afterEach() {
        SysProps.clear();
    }

    @Test
    public void testPrefix() {
        ConfigCenterConfig config = new ConfigCenterConfig();
        Assertions.assertEquals(Arrays.asList("dubbo.config-center"), config.getPrefixes());

        config.setId("configcenterA");
        Assertions.assertEquals(Arrays.asList("dubbo.config-centers.configcenterA", "dubbo.config-center"),
                config.getPrefixes());
    }

    @Test
    public void testToUrl() {
        ConfigCenterConfig config = new ConfigCenterConfig();
        config.setNamespace("namespace");
        config.setGroup("group");
        config.setAddress(ZookeeperRegistryCenterConfig.getConnectionAddress());
        config.setHighestPriority(null);
        config.refresh();

<<<<<<< HEAD
        Assertions.assertEquals(ZookeeperRegistryCenterConfig.getConnectionAddress() +
                "/" + ConfigCenterConfig.class.getName() +
                "?check=true&config-file=dubbo.properties&group=group&namespace=namespace&timeout=3000",
            config.toUrl().toFullString()
=======
        Assertions.assertEquals(ZookeeperRegistryCenterConfig.getConnectionAddress()+"/ConfigCenterConfig?check=true&" +
                        "config-file=dubbo.properties&group=group&" +
                        "namespace=namespace&timeout=30000",
                config.toUrl().toFullString()
>>>>>>> fd45abd4
        );
    }

    @Test
    public void testOverrideConfig() {

        String zkAddr = ZookeeperRegistryCenterConfig.getConnectionAddress();
        // sysprops has no id
        SysProps.setProperty("dubbo.config-center.check", "false");
        SysProps.setProperty("dubbo.config-center.address", zkAddr);

        //No id and no address
        ConfigCenterConfig configCenter = new ConfigCenterConfig();
        configCenter.setAddress("N/A");

        try {
            DubboBootstrap.getInstance()
                    .application("demo-app")
                    .configCenter(configCenter)
                    .initialize();
        } catch (Exception e) {
            // ignore
            e.printStackTrace();
        }

        Collection<ConfigCenterConfig> configCenters = ApplicationModel.defaultModel().getApplicationConfigManager().getConfigCenters();
        Assertions.assertEquals(1, configCenters.size());
        Assertions.assertEquals(configCenter, configCenters.iterator().next());
        Assertions.assertEquals(zkAddr, configCenter.getAddress());
        Assertions.assertEquals(false, configCenter.isCheck());

        DubboBootstrap.getInstance().stop();
    }

    @Test
    public void testOverrideConfig2() {

        String zkAddr = "nacos://127.0.0.1:8848";
        // sysprops has no id
        SysProps.setProperty("dubbo.config-center.check", "false");
        SysProps.setProperty("dubbo.config-center.address", zkAddr);

        //No id but has address
        ConfigCenterConfig configCenter = new ConfigCenterConfig();
        configCenter.setAddress(ZookeeperRegistryCenterConfig.getConnectionAddress());

        DubboBootstrap.getInstance()
                .application("demo-app")
                .configCenter(configCenter)
                .start();

        Collection<ConfigCenterConfig> configCenters = ApplicationModel.defaultModel().getApplicationConfigManager().getConfigCenters();
        Assertions.assertEquals(1, configCenters.size());
        Assertions.assertEquals(configCenter, configCenters.iterator().next());
        Assertions.assertEquals(zkAddr, configCenter.getAddress());
        Assertions.assertEquals(false, configCenter.isCheck());

        DubboBootstrap.getInstance().stop();
    }

    @Test
    public void testOverrideConfigBySystemProps() {

        //Config instance has Id, but sysprops without id
        SysProps.setProperty("dubbo.config-center.check", "false");
        SysProps.setProperty("dubbo.config-center.timeout", "1234");

        // Config instance has id
        ConfigCenterConfig configCenter = new ConfigCenterConfig();
        configCenter.setTimeout(3000L);

        DubboBootstrap.getInstance()
                .application("demo-app")
                .configCenter(configCenter)
                .initialize();

        Collection<ConfigCenterConfig> configCenters = ApplicationModel.defaultModel().getApplicationConfigManager().getConfigCenters();
        Assertions.assertEquals(1, configCenters.size());
        Assertions.assertEquals(configCenter, configCenters.iterator().next());
        Assertions.assertEquals(1234, configCenter.getTimeout());
        Assertions.assertEquals(false, configCenter.isCheck());

        DubboBootstrap.getInstance().stop();
    }

    @Test
    public void testOverrideConfigByDubboProps() {

        ApplicationModel.defaultModel().getDefaultModule();
        // Config instance has id, dubbo props has no id
        ApplicationModel.defaultModel().getModelEnvironment().getPropertiesConfiguration().setProperty("dubbo.config-center.check", "false");
        ApplicationModel.defaultModel().getModelEnvironment().getPropertiesConfiguration().setProperty("dubbo.config-center.timeout", "1234");

        try {
            // Config instance has id
            ConfigCenterConfig configCenter = new ConfigCenterConfig();
            configCenter.setTimeout(3000L);

            DubboBootstrap.getInstance()
                    .application("demo-app")
                    .configCenter(configCenter)
                    .initialize();

            Collection<ConfigCenterConfig> configCenters = ApplicationModel.defaultModel().getApplicationConfigManager().getConfigCenters();
            Assertions.assertEquals(1, configCenters.size());
            Assertions.assertEquals(configCenter, configCenters.iterator().next());
            Assertions.assertEquals(3000L, configCenter.getTimeout());
            Assertions.assertEquals(false, configCenter.isCheck());
        } finally {
            ApplicationModel.defaultModel().getModelEnvironment().getPropertiesConfiguration().refresh();
            DubboBootstrap.getInstance().stop();
        }
    }

    @Test
    public void testOverrideConfigBySystemPropsWithId() {

        // Both config instance and sysprops have id
        SysProps.setProperty("dubbo.config-centers.configcenterA.check", "false");
        SysProps.setProperty("dubbo.config-centers.configcenterA.timeout", "1234");

        // Config instance has id
        ConfigCenterConfig configCenter = new ConfigCenterConfig();
        configCenter.setId("configcenterA");
        configCenter.setTimeout(3000L);

        DubboBootstrap.getInstance()
                .application("demo-app")
                .configCenter(configCenter)
                .start();

        Collection<ConfigCenterConfig> configCenters = ApplicationModel.defaultModel().getApplicationConfigManager().getConfigCenters();
        Assertions.assertEquals(1, configCenters.size());
        Assertions.assertEquals(configCenter, configCenters.iterator().next());
        Assertions.assertEquals(1234, configCenter.getTimeout());
        Assertions.assertEquals(false, configCenter.isCheck());

        DubboBootstrap.getInstance().stop();
    }

    @Test
    public void testOverrideConfigByDubboPropsWithId() {

        ApplicationModel.defaultModel().getDefaultModule();
        // Config instance has id, dubbo props has id
        ApplicationModel.defaultModel().getModelEnvironment().getPropertiesConfiguration().setProperty("dubbo.config-centers.configcenterA.check", "false");
        ApplicationModel.defaultModel().getModelEnvironment().getPropertiesConfiguration().setProperty("dubbo.config-centers.configcenterA.timeout", "1234");

        try {
            // Config instance has id
            ConfigCenterConfig configCenter = new ConfigCenterConfig();
            configCenter.setId("configcenterA");
            configCenter.setTimeout(3000L);

            DubboBootstrap.getInstance()
                    .application("demo-app")
                    .configCenter(configCenter)
                    .start();

            Collection<ConfigCenterConfig> configCenters = ApplicationModel.defaultModel().getApplicationConfigManager().getConfigCenters();
            Assertions.assertEquals(1, configCenters.size());
            Assertions.assertEquals(configCenter, configCenters.iterator().next());
            Assertions.assertEquals(3000L, configCenter.getTimeout());
            Assertions.assertEquals(false, configCenter.isCheck());
        } finally {
            ApplicationModel.defaultModel().getModelEnvironment().getPropertiesConfiguration().refresh();
            DubboBootstrap.getInstance().stop();
        }
    }

    @Test
    public void testMetaData() {
        ConfigCenterConfig configCenter = new ConfigCenterConfig();
        Map<String, String> metaData = configCenter.getMetaData();
        Assertions.assertEquals(0, metaData.size(), "Expect empty metadata but found: "+metaData);
    }

    @Test
    public void testParameters() {
        ConfigCenterConfig cc = new ConfigCenterConfig();
        cc.setParameters(new LinkedHashMap<>());
        cc.getParameters().put(CLIENT_KEY, null);

        Map<String, String> params = new LinkedHashMap<>();
        ConfigCenterConfig.appendParameters(params, cc);

        Map<String, String> attributes = new LinkedHashMap<>();
        ConfigCenterConfig.appendAttributes(attributes, cc);

        String encodedParametersStr = attributes.get("parameters");
        Assertions.assertEquals("[]", encodedParametersStr);
        Assertions.assertEquals(0, StringUtils.parseParameters(encodedParametersStr).size());
    }

    @Test
    public void testAttributes() {
        ConfigCenterConfig cc = new ConfigCenterConfig();
        cc.setAddress(ZookeeperRegistryCenterConfig.getConnectionAddress());
        Map<String, String> attributes = new LinkedHashMap<>();
        ConfigCenterConfig.appendAttributes(attributes, cc);

        Assertions.assertEquals(cc.getAddress(), attributes.get("address"));
        Assertions.assertEquals(cc.getProtocol(), attributes.get("protocol"));
        Assertions.assertEquals(""+cc.getPort(), attributes.get("port"));
        Assertions.assertEquals(null, attributes.get("valid"));
        Assertions.assertEquals(null, attributes.get("refreshed"));

    }

    @Test
    public void testSetAddress() {
        String address = ZookeeperRegistryCenterConfig.getConnectionAddress();
        ConfigCenterConfig cc = new ConfigCenterConfig();
        cc.setUsername("user123"); // set username first
        cc.setPassword("pass123");
        cc.setAddress(address); // set address last, expect did not override username/password

        Assertions.assertEquals(address, cc.getAddress());
        Assertions.assertEquals("zookeeper", cc.getProtocol());
        Assertions.assertEquals(2181, cc.getPort());
        Assertions.assertEquals("user123", cc.getUsername());
        Assertions.assertEquals("pass123", cc.getPassword());

    }
}<|MERGE_RESOLUTION|>--- conflicted
+++ resolved
@@ -66,17 +66,10 @@
         config.setHighestPriority(null);
         config.refresh();
 
-<<<<<<< HEAD
         Assertions.assertEquals(ZookeeperRegistryCenterConfig.getConnectionAddress() +
                 "/" + ConfigCenterConfig.class.getName() +
                 "?check=true&config-file=dubbo.properties&group=group&namespace=namespace&timeout=3000",
             config.toUrl().toFullString()
-=======
-        Assertions.assertEquals(ZookeeperRegistryCenterConfig.getConnectionAddress()+"/ConfigCenterConfig?check=true&" +
-                        "config-file=dubbo.properties&group=group&" +
-                        "namespace=namespace&timeout=30000",
-                config.toUrl().toFullString()
->>>>>>> fd45abd4
         );
     }
 
