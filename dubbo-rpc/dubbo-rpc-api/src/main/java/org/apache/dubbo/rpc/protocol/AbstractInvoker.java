--- conflicted
+++ resolved
@@ -302,11 +302,7 @@
         if (InvokeMode.SYNC == RpcUtils.getInvokeMode(getUrl(), inv)) {
             return new ThreadlessExecutor();
         }
-<<<<<<< HEAD
         return ExecutorRepository.getInstance(url.getOrDefaultApplicationModel()).getExecutor(url);
-=======
-        return url.getOrDefaultApplicationModel().getExtensionLoader(ExecutorRepository.class).getDefaultExtension().getExecutor(url);
->>>>>>> f5c8f593
     }
 
     /**
