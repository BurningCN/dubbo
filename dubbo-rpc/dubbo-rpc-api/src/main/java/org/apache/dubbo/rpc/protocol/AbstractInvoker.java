/*
 * Licensed to the Apache Software Foundation (ASF) under one or more
 * contributor license agreements.  See the NOTICE file distributed with
 * this work for additional information regarding copyright ownership.
 * The ASF licenses this file to You under the Apache License, Version 2.0
 * (the "License"); you may not use this file except in compliance with
 * the License.  You may obtain a copy of the License at
 *
 *     http://www.apache.org/licenses/LICENSE-2.0
 *
 * Unless required by applicable law or agreed to in writing, software
 * distributed under the License is distributed on an "AS IS" BASIS,
 * WITHOUT WARRANTIES OR CONDITIONS OF ANY KIND, either express or implied.
 * See the License for the specific language governing permissions and
 * limitations under the License.
 */
package org.apache.dubbo.rpc.protocol;

import org.apache.dubbo.common.Node;
import org.apache.dubbo.common.URL;
import org.apache.dubbo.common.Version;
import org.apache.dubbo.common.constants.CommonConstants;
import org.apache.dubbo.common.logger.ErrorTypeAwareLogger;
import org.apache.dubbo.common.logger.LoggerFactory;
import org.apache.dubbo.common.threadpool.ThreadlessExecutor;
import org.apache.dubbo.common.threadpool.manager.ExecutorRepository;
import org.apache.dubbo.common.utils.ArrayUtils;
import org.apache.dubbo.common.utils.CollectionUtils;
import org.apache.dubbo.common.utils.NetUtils;
import org.apache.dubbo.remoting.RemotingException;
import org.apache.dubbo.remoting.TimeoutException;
import org.apache.dubbo.remoting.utils.UrlUtils;
import org.apache.dubbo.rpc.AsyncRpcResult;
import org.apache.dubbo.rpc.Invocation;
import org.apache.dubbo.rpc.InvokeMode;
import org.apache.dubbo.rpc.Invoker;
import org.apache.dubbo.rpc.Result;
import org.apache.dubbo.rpc.RpcContext;
import org.apache.dubbo.rpc.RpcException;
import org.apache.dubbo.rpc.RpcInvocation;
import org.apache.dubbo.rpc.protocol.dubbo.FutureAdapter;
import org.apache.dubbo.rpc.support.RpcUtils;

import java.lang.reflect.InvocationTargetException;
import java.util.Collections;
import java.util.HashMap;
import java.util.Map;
import java.util.concurrent.ExecutionException;
import java.util.concurrent.ExecutorService;
import java.util.concurrent.TimeUnit;

import static org.apache.dubbo.common.constants.CommonConstants.TIMEOUT_KEY;
<<<<<<< HEAD
=======
import static org.apache.dubbo.common.constants.LoggerCodeConstants.PROTOCOL_FAILED_REQUEST;
import static org.apache.dubbo.remoting.Constants.SERIALIZATION_KEY;
>>>>>>> dce55071
import static org.apache.dubbo.rpc.Constants.SERIALIZATION_ID_KEY;

/**
 * This Invoker works on Consumer side.
 */
public abstract class AbstractInvoker<T> implements Invoker<T> {

    protected static final ErrorTypeAwareLogger logger = LoggerFactory.getErrorTypeAwareLogger(AbstractInvoker.class);

    /**
     * Service interface type
     */
    private final Class<T> type;

    /**
     * {@link Node} url
     */
    private final URL url;

    /**
     * {@link Invoker} default attachment
     */
    private final Map<String, Object> attachment;

    /**
     * {@link Node} available
     */
    private volatile boolean available = true;

    /**
     * {@link Node} destroy
     */
    private boolean destroyed = false;

    /**
     * Whether set future to Thread Local when invocation mode is sync
     */
    private static final boolean setFutureWhenSync = Boolean.parseBoolean(System.getProperty(CommonConstants.SET_FUTURE_IN_SYNC_MODE, "true"));

    // -- Constructor

    public AbstractInvoker(Class<T> type, URL url) {
        this(type, url, (Map<String, Object>) null);
    }

    public AbstractInvoker(Class<T> type, URL url, String[] keys) {
        this(type, url, convertAttachment(url, keys));
    }

    public AbstractInvoker(Class<T> type, URL url, Map<String, Object> attachment) {
        if (type == null) {
            throw new IllegalArgumentException("service type == null");
        }
        if (url == null) {
            throw new IllegalArgumentException("service url == null");
        }
        this.type = type;
        this.url = url;
        this.attachment = attachment == null ? null : Collections.unmodifiableMap(attachment);
    }

    private static Map<String, Object> convertAttachment(URL url, String[] keys) {
        if (ArrayUtils.isEmpty(keys)) {
            return null;
        }
        Map<String, Object> attachment = new HashMap<>(keys.length);
        for (String key : keys) {
            String value = url.getParameter(key);
            if (value != null && value.length() > 0) {
                attachment.put(key, value);
            }
        }
        return attachment;
    }

    // -- Public api

    @Override
    public Class<T> getInterface() {
        return type;
    }

    @Override
    public URL getUrl() {
        return url;
    }

    @Override
    public boolean isAvailable() {
        return available;
    }

    @Override
    public void destroy() {
        this.destroyed = true;
        setAvailable(false);
    }

    protected void setAvailable(boolean available) {
        this.available = available;
    }

    public boolean isDestroyed() {
        return destroyed;
    }

    @Override
    public String toString() {
        return getInterface() + " -> " + (getUrl() == null ? "" : getUrl().getAddress());
    }

    @Override
    public Result invoke(Invocation inv) throws RpcException {
        // if invoker is destroyed due to address refresh from registry, let's allow the current invoke to proceed
        if (isDestroyed()) {
<<<<<<< HEAD
            logger.warn("Invoker for service " + this + " on consumer " + NetUtils.getLocalHost() + " is destroyed, " + ", dubbo version is " + Version.getVersion() + ", this invoker should not be used any longer");
=======
            logger.warn(PROTOCOL_FAILED_REQUEST, "", "", "Invoker for service " + this + " on consumer " + NetUtils.getLocalHost() + " is destroyed, "
                + ", dubbo version is " + Version.getVersion() + ", this invoker should not be used any longer");
>>>>>>> dce55071
        }

        RpcInvocation invocation = (RpcInvocation) inv;

        // prepare rpc invocation
        prepareInvocation(invocation);

        // do invoke rpc invocation and return async result
        AsyncRpcResult asyncResult = doInvokeAndReturn(invocation);

        // wait rpc result if sync
        waitForResultIfSync(asyncResult, invocation);

        return asyncResult;
    }

    private void prepareInvocation(RpcInvocation inv) {
        inv.setInvoker(this);

        addInvocationAttachments(inv);

        inv.setInvokeMode(RpcUtils.getInvokeMode(url, inv));

        RpcUtils.attachInvocationIdIfAsync(getUrl(), inv);

        attachInvocationSerializationId(inv);
    }

    /**
     * Attach Invocation Serialization id
     * <p>
     *     <ol>
     *         <li>Obtain the value from <code>prefer_serialization</code></li>
     *         <li>If the preceding information is not obtained, obtain the value from <code>serialization</code></li>
     *         <li>If neither is obtained, use the default value</li>
     *     </ol>
     * </p>
     *
     * @param inv inv
     */
    private void attachInvocationSerializationId(RpcInvocation inv) {
        Byte serializationId = UrlUtils.serializationId(getUrl());

        if (serializationId != null) {
            inv.put(SERIALIZATION_ID_KEY, serializationId);
        }
    }

    private void addInvocationAttachments(RpcInvocation invocation) {
        // invoker attachment
        if (CollectionUtils.isNotEmptyMap(attachment)) {
            invocation.addObjectAttachmentsIfAbsent(attachment);
        }

        // client context attachment
        Map<String, Object> clientContextAttachments = RpcContext.getClientAttachment().getObjectAttachments();
        if (CollectionUtils.isNotEmptyMap(clientContextAttachments)) {
            invocation.addObjectAttachmentsIfAbsent(clientContextAttachments);
        }
    }

    private AsyncRpcResult doInvokeAndReturn(RpcInvocation invocation) {
        AsyncRpcResult asyncResult;
        try {
            asyncResult = (AsyncRpcResult) doInvoke(invocation);
        } catch (InvocationTargetException e) {
            Throwable te = e.getTargetException();
            if (te != null) {
                // if biz exception
                if (te instanceof RpcException) {
                    ((RpcException) te).setCode(RpcException.BIZ_EXCEPTION);
                }
                asyncResult = AsyncRpcResult.newDefaultAsyncResult(null, te, invocation);
            } else {
                asyncResult = AsyncRpcResult.newDefaultAsyncResult(null, e, invocation);
            }
        } catch (RpcException e) {
            // if biz exception
            if (e.isBiz()) {
                asyncResult = AsyncRpcResult.newDefaultAsyncResult(null, e, invocation);
            } else {
                throw e;
            }
        } catch (Throwable e) {
            asyncResult = AsyncRpcResult.newDefaultAsyncResult(null, e, invocation);
        }

        if (setFutureWhenSync || invocation.getInvokeMode() != InvokeMode.SYNC) {
            // set server context
            RpcContext.getServiceContext().setFuture(new FutureAdapter<>(asyncResult.getResponseFuture()));
        }

        return asyncResult;
    }

    private void waitForResultIfSync(AsyncRpcResult asyncResult, RpcInvocation invocation) {
        if (InvokeMode.SYNC != invocation.getInvokeMode()) {
            return;
        }
        try {
            /*
             * NOTICE!
             * must call {@link java.util.concurrent.CompletableFuture#get(long, TimeUnit)} because
             * {@link java.util.concurrent.CompletableFuture#get()} was proved to have serious performance drop.
             */
            Object timeout = invocation.getObjectAttachmentWithoutConvert(TIMEOUT_KEY);
            if (timeout instanceof Integer) {
                asyncResult.get((Integer) timeout, TimeUnit.MILLISECONDS);
            } else {
                asyncResult.get(Integer.MAX_VALUE, TimeUnit.MILLISECONDS);
            }
        } catch (InterruptedException e) {
            Thread.currentThread().interrupt();
            throw new RpcException("Interrupted unexpectedly while waiting for remote result to return! method: " + invocation.getMethodName() + ", provider: " + getUrl() + ", cause: " + e.getMessage(), e);
        } catch (ExecutionException e) {
            Throwable rootCause = e.getCause();
            if (rootCause instanceof TimeoutException) {
                throw new RpcException(RpcException.TIMEOUT_EXCEPTION, "Invoke remote method timeout. method: " + invocation.getMethodName() + ", provider: " + getUrl() + ", cause: " + e.getMessage(), e);
            } else if (rootCause instanceof RemotingException) {
                throw new RpcException(RpcException.NETWORK_EXCEPTION, "Failed to invoke remote method: " + invocation.getMethodName() + ", provider: " + getUrl() + ", cause: " + e.getMessage(), e);
            } else {
                throw new RpcException(RpcException.UNKNOWN_EXCEPTION, "Fail to invoke remote method: " + invocation.getMethodName() + ", provider: " + getUrl() + ", cause: " + e.getMessage(), e);
            }
        } catch (java.util.concurrent.TimeoutException e) {
            throw new RpcException(RpcException.TIMEOUT_EXCEPTION, "Invoke remote method timeout. method: " + invocation.getMethodName() + ", provider: " + getUrl() + ", cause: " + e.getMessage(), e);
        } catch (Throwable e) {
            throw new RpcException(e.getMessage(), e);
        }
    }

    // -- Protected api

    protected ExecutorService getCallbackExecutor(URL url, Invocation inv) {
        if (InvokeMode.SYNC == RpcUtils.getInvokeMode(getUrl(), inv)) {
            return new ThreadlessExecutor();
        }
        return ExecutorRepository.getInstance(url.getOrDefaultApplicationModel()).getExecutor(url);
    }

    /**
     * Specific implementation of the {@link #invoke(Invocation)} method
     */
    protected abstract Result doInvoke(Invocation invocation) throws Throwable;
}<|MERGE_RESOLUTION|>--- conflicted
+++ resolved
@@ -50,11 +50,7 @@
 import java.util.concurrent.TimeUnit;
 
 import static org.apache.dubbo.common.constants.CommonConstants.TIMEOUT_KEY;
-<<<<<<< HEAD
-=======
 import static org.apache.dubbo.common.constants.LoggerCodeConstants.PROTOCOL_FAILED_REQUEST;
-import static org.apache.dubbo.remoting.Constants.SERIALIZATION_KEY;
->>>>>>> dce55071
 import static org.apache.dubbo.rpc.Constants.SERIALIZATION_ID_KEY;
 
 /**
@@ -170,12 +166,7 @@
     public Result invoke(Invocation inv) throws RpcException {
         // if invoker is destroyed due to address refresh from registry, let's allow the current invoke to proceed
         if (isDestroyed()) {
-<<<<<<< HEAD
-            logger.warn("Invoker for service " + this + " on consumer " + NetUtils.getLocalHost() + " is destroyed, " + ", dubbo version is " + Version.getVersion() + ", this invoker should not be used any longer");
-=======
-            logger.warn(PROTOCOL_FAILED_REQUEST, "", "", "Invoker for service " + this + " on consumer " + NetUtils.getLocalHost() + " is destroyed, "
-                + ", dubbo version is " + Version.getVersion() + ", this invoker should not be used any longer");
->>>>>>> dce55071
+            logger.warn(PROTOCOL_FAILED_REQUEST, "", "", "Invoker for service " + this + " on consumer " + NetUtils.getLocalHost() + " is destroyed, " + ", dubbo version is " + Version.getVersion() + ", this invoker should not be used any longer");
         }
 
         RpcInvocation invocation = (RpcInvocation) inv;
