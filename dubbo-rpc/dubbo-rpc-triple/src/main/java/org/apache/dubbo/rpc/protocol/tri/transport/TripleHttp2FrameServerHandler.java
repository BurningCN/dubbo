/*
 * Licensed to the Apache Software Foundation (ASF) under one or more
 * contributor license agreements.  See the NOTICE file distributed with
 * this work for additional information regarding copyright ownership.
 * The ASF licenses this file to You under the Apache License, Version 2.0
 * (the "License"); you may not use this file except in compliance with
 * the License.  You may obtain a copy of the License at
 *
 *     http://www.apache.org/licenses/LICENSE-2.0
 *
 * Unless required by applicable law or agreed to in writing, software
 * distributed under the License is distributed on an "AS IS" BASIS,
 * WITHOUT WARRANTIES OR CONDITIONS OF ANY KIND, either express or implied.
 * See the License for the specific language governing permissions and
 * limitations under the License.
 */

package org.apache.dubbo.rpc.protocol.tri.transport;

import io.netty.handler.codec.http2.Http2StreamChannel;
import org.apache.dubbo.common.logger.Logger;
import org.apache.dubbo.common.logger.LoggerFactory;
import org.apache.dubbo.rpc.HeaderFilter;
import org.apache.dubbo.rpc.PathResolver;
import org.apache.dubbo.rpc.TriRpcStatus;
import org.apache.dubbo.rpc.model.FrameworkModel;
import org.apache.dubbo.rpc.protocol.tri.compressor.DeCompressor;
import org.apache.dubbo.rpc.protocol.tri.stream.TripleServerStream;

import io.netty.channel.ChannelDuplexHandler;
import io.netty.channel.ChannelHandlerContext;
import io.netty.handler.codec.http2.Http2DataFrame;
import io.netty.handler.codec.http2.Http2HeadersFrame;
import io.netty.handler.codec.http2.Http2ResetFrame;
import io.netty.util.ReferenceCountUtil;
import io.netty.util.ReferenceCounted;
import org.apache.dubbo.rpc.executor.ExecutorSupport;

import java.util.List;
import java.util.concurrent.Executor;

public class TripleHttp2FrameServerHandler extends ChannelDuplexHandler {


    private static final Logger LOGGER = LoggerFactory.getLogger(
        TripleHttp2FrameServerHandler.class);
    private final PathResolver pathResolver;
    private final FrameworkModel frameworkModel;
    private final List<HeaderFilter> filters;
    private final ExecutorSupport executorSupport;
    private final String acceptEncoding;
    private final TripleServerStream tripleServerStream;

    public TripleHttp2FrameServerHandler(
        FrameworkModel frameworkModel,
<<<<<<< HEAD
        List<HeaderFilter> filters,
        ExecutorSupport executorSupport) {
=======
        Executor executor,
        List<HeaderFilter> filters,
        Http2StreamChannel channel,
        TripleWriteQueue writeQueue) {
>>>>>>> 83f4ad8b
        this.frameworkModel = frameworkModel;
        this.filters = filters;
        this.executorSupport = executorSupport;
        this.acceptEncoding = String.join(",",
            frameworkModel.getExtensionLoader(DeCompressor.class).getSupportedExtensions());
        this.pathResolver = frameworkModel.getExtensionLoader(PathResolver.class)
            .getDefaultExtension();
        tripleServerStream = new TripleServerStream(channel, frameworkModel, executor, pathResolver, acceptEncoding, filters, writeQueue);
    }

    @Override
    public void channelRead(ChannelHandlerContext ctx, Object msg) throws Exception {
        if (msg instanceof Http2HeadersFrame) {
            onHeadersRead(ctx, (Http2HeadersFrame) msg);
        } else if (msg instanceof Http2DataFrame) {
            onDataRead(ctx, (Http2DataFrame) msg);
        } else if (msg instanceof ReferenceCounted) {
            // ignored
            ReferenceCountUtil.release(msg);
        }
    }

    @Override
    public void userEventTriggered(ChannelHandlerContext ctx, Object evt) throws Exception {
        if (evt instanceof Http2ResetFrame) {
            onResetRead(ctx, (Http2ResetFrame) evt);
        } else {
            super.userEventTriggered(ctx, evt);
        }
    }

    public void onResetRead(ChannelHandlerContext ctx, Http2ResetFrame frame) {
        LOGGER.warn("Triple Server received remote reset errorCode=" + frame.errorCode());
        if (tripleServerStream != null) {
            tripleServerStream.transportObserver.cancelByRemote(frame.errorCode());
        }
    }

    @Override
    public void exceptionCaught(ChannelHandlerContext ctx, Throwable cause) throws Exception {
        if (LOGGER.isWarnEnabled()) {
            LOGGER.warn("Exception in processing triple message", cause);
        }
        TriRpcStatus status = TriRpcStatus.getStatus(cause,
            "Provider's error:\n" + cause.getMessage());
        tripleServerStream.cancelByLocal(status);
    }

    public void onDataRead(ChannelHandlerContext ctx, Http2DataFrame msg) throws Exception {
        tripleServerStream.transportObserver.onData(msg.content(), msg.isEndStream());
    }

    public void onHeadersRead(ChannelHandlerContext ctx, Http2HeadersFrame msg) throws Exception {
<<<<<<< HEAD
        Executor executor = executorSupport.getExecutor(msg.headers());
        TripleServerStream tripleServerStream = new TripleServerStream(ctx.channel(),
            frameworkModel, executor,
            pathResolver, acceptEncoding, filters);
        ctx.channel().attr(SERVER_STREAM_KEY).set(tripleServerStream);
=======
>>>>>>> 83f4ad8b
        tripleServerStream.transportObserver.onHeader(msg.headers(), msg.isEndStream());
    }

}<|MERGE_RESOLUTION|>--- conflicted
+++ resolved
@@ -34,7 +34,6 @@
 import io.netty.handler.codec.http2.Http2ResetFrame;
 import io.netty.util.ReferenceCountUtil;
 import io.netty.util.ReferenceCounted;
-import org.apache.dubbo.rpc.executor.ExecutorSupport;
 
 import java.util.List;
 import java.util.concurrent.Executor;
@@ -46,25 +45,20 @@
         TripleHttp2FrameServerHandler.class);
     private final PathResolver pathResolver;
     private final FrameworkModel frameworkModel;
+    private final Executor executor;
     private final List<HeaderFilter> filters;
-    private final ExecutorSupport executorSupport;
     private final String acceptEncoding;
     private final TripleServerStream tripleServerStream;
 
     public TripleHttp2FrameServerHandler(
         FrameworkModel frameworkModel,
-<<<<<<< HEAD
-        List<HeaderFilter> filters,
-        ExecutorSupport executorSupport) {
-=======
         Executor executor,
         List<HeaderFilter> filters,
         Http2StreamChannel channel,
         TripleWriteQueue writeQueue) {
->>>>>>> 83f4ad8b
         this.frameworkModel = frameworkModel;
+        this.executor = executor;
         this.filters = filters;
-        this.executorSupport = executorSupport;
         this.acceptEncoding = String.join(",",
             frameworkModel.getExtensionLoader(DeCompressor.class).getSupportedExtensions());
         this.pathResolver = frameworkModel.getExtensionLoader(PathResolver.class)
@@ -115,14 +109,6 @@
     }
 
     public void onHeadersRead(ChannelHandlerContext ctx, Http2HeadersFrame msg) throws Exception {
-<<<<<<< HEAD
-        Executor executor = executorSupport.getExecutor(msg.headers());
-        TripleServerStream tripleServerStream = new TripleServerStream(ctx.channel(),
-            frameworkModel, executor,
-            pathResolver, acceptEncoding, filters);
-        ctx.channel().attr(SERVER_STREAM_KEY).set(tripleServerStream);
-=======
->>>>>>> 83f4ad8b
         tripleServerStream.transportObserver.onHeader(msg.headers(), msg.isEndStream());
     }
 
